--- conflicted
+++ resolved
@@ -1,409 +1,338 @@
-import * as fs from 'fs';
-import { minify } from 'html-minifier';
-import { HTMLElement, parse, TextNode } from 'node-html-parser';
-import * as path from 'path';
-import { ModuleFormat, OutputAsset, OutputChunk, PluginContext } from 'rollup';
-
+import * as fs from 'fs'
+import {minify} from 'html-minifier'
+import {HTMLElement, parse, TextNode} from 'node-html-parser'
+import * as path from 'path'
 import {
-  Crossorigin,
-  ExternalPosition,
+  OutputAsset,
+  OutputChunk,
+  PluginContext,
+} from 'rollup'
+
+import {
   IExtendedOptions,
-  IExternal,
-  Inject,
-  InjectType,
   RollupPluginHTML2,
-  PreloadChunkTypeRecord,
-} from './types';
-
-const getChildElement = (node: HTMLElement, tag: string, append = true): HTMLElement => {
-  let child = node.querySelector(tag);
+  Entry,
+  External,
+  ITextScript,
+} from './types'
+
+const addNewLine = (node: HTMLElement): TextNode => node.appendChild(new TextNode('\n  '))
+
+const getChildElement = (
+  node: HTMLElement,
+  tag:  string,
+  append = true
+): HTMLElement => {
+  let child = node.querySelector(tag)
   if (!child) {
-    child = new HTMLElement(tag, {});
+    child = new HTMLElement(tag, {})
     if (append) {
-      node.appendChild(child);
+      node.appendChild(child)
     } else {
-      node.childNodes.unshift(child);
-    }
-  }
-  return child;
-};
-
-const addNewLine = (node: HTMLElement): TextNode => node.appendChild(new TextNode('\n  '));
-
-const normalizePrefix = (prefix = '') => {
-  if (prefix && !prefix.endsWith('/')) {
-    prefix += '/';
-  }
-  return prefix;
-};
-
-const extensionToType = (ext: InjectType | string): string | null => {
-  switch (ext) {
-    case '.css':
-      return 'style';
-    case '.js':
-    case '.mjs':
-      return 'script';
-    default:
-      return null;
-  }
-};
-const isChunk = (item: OutputAsset | OutputChunk): item is OutputChunk => item.type === 'chunk';
-
-const formatSupportsModules = (f?: ModuleFormat): boolean => f === 'es' || f === 'esm' || f === 'module';
-
-<<<<<<< HEAD
-const isChunk = (item: OutputAsset | OutputChunk): item is OutputChunk => (
-  item.type === 'chunk'
-)
-
-const bundleReducer = (
-  prev: IReducesBundle,
-  cur: OutputAsset | OutputChunk,
-): IReducesBundle => {
-  if (isChunk(cur)) {
-    // Use full name with possible hash and without extension to process
-    // possible CSS files and other assets with same name of entry
-    const {name} = path.parse(cur.fileName)
-    if (cur.isEntry) {
-      prev.entries[name] = cur.name
-    } else if (cur.isDynamicEntry) {
-      prev.dynamicEntries[name] = cur.name
-    }
-  }
-  return prev
+      node.childNodes.unshift(child)
+    }
+  }
+  return child
 }
 
-const formatSupportsModules = (
-  f?: ModuleFormat,
-): boolean => (
-     f === 'es'
-  || f === 'esm'
-  || f === 'module'
-)
-
-const checkBoolean = (
+const appendNodeFactory = (
   context: PluginContext,
-  name:    string,
-  value:   unknown,
-): void => {
-  const type = typeof value
-=======
-const checkBoolean = (context: PluginContext, name: string, value: unknown): void => {
-  const type = typeof value;
->>>>>>> f8dec9cc
-  if (type !== 'boolean' && type !== 'undefined') {
-    context.error(`Invalid \`${name}\` argument: ${JSON.stringify(value)}`);
-  }
-};
-
-const checkModulesOption = (
-  context: PluginContext,
-  name: string,
-  format: ModuleFormat | undefined,
-  value: boolean | undefined
-): void => {
-  if (value) {
-    context.error(`The \`${name}\` option is set to true but the output.format is ${format as string}, \
-consider to use another format or switch off the option`);
-  }
-};
-
-type InjectCSSAndJS = (
-  fileName: string,
-  type: InjectType | string,
-  pos?: Inject,
-  crossorigin?: Crossorigin
-) => void;
-
-const injectCSSandJSFactory = (
-  head: HTMLElement,
-  body: HTMLElement,
-  modules: boolean | undefined,
-  nomodule: boolean | undefined
-): InjectCSSAndJS => {
-<<<<<<< HEAD
-  const moduleattr =
-      modules  ? 'type="module" '
-    : nomodule ? 'nomodule '
-    : ''
-
-  return (
-    fileName,
-    type,
-    pos,
-    crossorigin,
-  ): void => {
-    const cors = crossorigin ? `crossorigin="${crossorigin}" ` : ''
-    if (type === 'css') {
-      const parent = pos === 'body' ? body : head
-      addNewLine(parent)
-      parent.appendChild(new HTMLElement('link', {}, `rel="stylesheet" ${cors}href="${fileName}"`))
+  head:    HTMLElement,
+  body:    HTMLElement,
+) => (
+  options:   Partial<Entry | External> = {},
+  filePath?: string,
+) => {
+  // Check if `as` is set
+  const asSet = 'as' in options
+  // Try to detect the tag if not set
+  if (!options.tag) {
+    if (asSet || 'rel' in options) {
+      // Seems to be a link
+      options.tag = 'link'
+    } else if (filePath) {
+      // Detect from the extension
+      options.tag = /.+\.m?js$/.test(filePath) ? 'script' : 'link'
+    }
+  }
+  const isLink = options.tag === 'link'
+  if (isLink) {
+    if (!asSet && options.rel === 'preload') {
+      context.error('One or more entries or externals have the `rel` option \
+set to "preload" but no `as` option defined')
+    }
+  }
+  if (filePath) {
+    if (isLink) {
+      options.href = filePath
     } else {
-      const parent = pos === 'head' ? head : body
-      addNewLine(parent)
-      parent.appendChild(new HTMLElement('script', {}, `${moduleattr}${cors}src="${fileName}"`))
-=======
-  const moduleattr = modules ? 'type="module" ' : nomodule ? 'nomodule ' : '';
-
-  return (fileName, type, pos, crossorigin): void => {
-    const cors = crossorigin ? `crossorigin="${crossorigin}" ` : '';
-    if (type === 'style') {
-      const parent = pos === 'body' ? body : head;
-      addNewLine(parent);
-      parent.appendChild(new HTMLElement('link', {}, `rel="stylesheet" ${cors}href="${fileName}"`));
-    } else {
-      const parent = pos === 'head' ? head : body;
-      addNewLine(parent);
-      parent.appendChild(new HTMLElement('script', {}, `${moduleattr}${cors}src="${fileName}"`));
->>>>>>> f8dec9cc
-    }
-  };
-};
-
-type ExtrenalsProcessor = (pos: ExternalPosition) => void;
-
-const extrenalsProcessorFactory = (
-  injectCSSandJS: ReturnType<typeof injectCSSandJSFactory>,
-  externals?: IExternal[]
-): ExtrenalsProcessor => {
-  if (!externals) {
-    // eslint-disable-next-line @typescript-eslint/no-empty-function
-    return (): void => {};
-  }
-  return (processPos): void => {
-    for (const { pos, file, type, crossorigin } of externals) {
-      if (pos === processPos) {
-        injectCSSandJS(file, type || path.extname(file).slice(1), undefined, crossorigin);
-      }
-    }
-  };
-};
+      options.src = filePath
+    }
+  } else if (!('src' in options || 'href' in options || 'text' in options)) {
+    context.error('One of `src`, `href`, or `text` property must be defined explicitly for `externals`')
+  }
+  if (isLink && !options.rel && typeof options.href === 'string' && path.extname(options.href) == '.css') {
+    options.rel = 'stylesheet'
+  }
+  const {tag, text, ...attrs} = (options as ITextScript)
+  const attrsstr = Object.entries(attrs).reduce((prev, [key, val]) => {
+    prev += key
+    if (val !== true) {
+      prev += '='
+      prev += JSON.stringify(val)
+    }
+    prev += ' '
+    return prev
+  }, '')
+  const parent = isLink ? head : body
+  addNewLine(parent)
+  const entry = new HTMLElement(tag, {}, attrsstr)
+  parent.appendChild(entry)
+  if (text) {
+    entry.appendChild(new TextNode(text))
+  }
+}
+
+const normalizePrefix = (
+  prefix = '',
+) => {
+  if (!prefix.endsWith('/')) {
+    prefix += '/'
+  }
+  return prefix
+}
+
+const isChunk = (item: OutputAsset | OutputChunk): item is OutputChunk => item.type === 'chunk'
 
 const enum Cache {
   templateIsFile = 'templateIsFile',
 }
 
 const html2: RollupPluginHTML2 = ({
-  template,
-  file: deprecatedFileOption,
+  entries = {},
+  externals,
+  favicon,
   fileName: htmlFileName,
-  inject,
-  title,
-  favicon,
+  inject = true,
   meta,
-  externals,
-  preload,
-  modules,
-  nomodule,
   minify: minifyOptions,
   onlinePath,
+  template,
+  title,
   ...options
 }) => ({
   name: 'html2',
 
   buildStart(): void {
-    if (deprecatedFileOption) {
-      this.error('The `file` option is deprecated, use the `fileName` instead.');
-    }
-    const templateIsFile = fs.existsSync(template);
+    const deprecated = {
+      preload:  'entries',
+      modules:  'entries',
+      nomodule: 'entries',
+    }
+    for (const o of Object.keys(options)) {
+      if (o in deprecated) {
+        this.error(`The \`${o}\` option is deprecated, use \`${deprecated[o as keyof typeof deprecated]}\` instead.`)
+      } else {
+        this.warn(`Ignoring unknown option \`${o}\``)
+      }
+    }
+
+    if (externals && Array.isArray(externals)) {
+      this.error('`externals` must be an object: `{before: [], after: []}`')
+    }
+
+    const templateIsFile = fs.existsSync(template)
     if (templateIsFile && fs.lstatSync(template).isFile()) {
-      this.addWatchFile(template);
+      this.addWatchFile(template)
     } else if (!htmlFileName) {
-      this.error('When `template` is an HTML string the `fileName` option must be defined');
-    }
-    this.cache.set(Cache.templateIsFile, templateIsFile);
+      this.error('When `template` is an HTML string the `fileName` option must be defined')
+    }
+    this.cache.set(Cache.templateIsFile, templateIsFile)
 
     if (favicon && !(fs.existsSync(favicon) && fs.lstatSync(favicon).isFile())) {
-      this.error("The provided favicon file does't exist");
-    }
-
-    if (typeof inject === 'string' && !(inject === 'head' || inject === 'body')) {
-<<<<<<< HEAD
-      this.error('Invalid inject argument: ' + (inject as string))
-    }
-
-    if (externals) {
-      for (const {pos, crossorigin} of externals) {
-        if (pos && pos !== 'after' && pos !== 'before') {
-          this.error('Invalid position for the extrenal: ' + (pos as string))
-        }
-        if (crossorigin && crossorigin !== 'anonymous' && crossorigin !== 'use-credentials') {
-          this.error('Invalid crossorigin argument for the extrenal: ' + (crossorigin as string))
-=======
-      this.error('Invalid inject argument: ' + (inject as string));
-    }
-
-    if (externals) {
-      for (const { pos, crossorigin } of externals) {
-        if (pos && pos !== 'before' && pos !== 'after') {
-          this.error('Invalid position for the extrenal: ' + (pos as string));
-        }
-        if (crossorigin && crossorigin !== 'anonymous' && crossorigin !== 'use-credentials') {
-          this.error('Invalid crossorigin argument for the extrenal: ' + (crossorigin as string));
->>>>>>> f8dec9cc
-        }
-      }
-    }
-
-    checkBoolean(this, 'modules', modules);
-    checkBoolean(this, 'nomodule', nomodule);
-
-    Object.keys(options).forEach((o) => this.warn(`Ignoring unknown option "${o}"`));
+      this.error("The provided favicon file does't exist")
+    }
+
+    if (typeof inject === 'string') {
+      this.warn('Invalid `inject` must be `true`, `false` or `undefined`')
+      inject = true
+    }
+
+    const check = ({tag, ...others}: Entry | External) => {
+      if (tag && tag !== 'link' && tag !== 'script') {
+        this.error(`Invalid value for the \`tag\` option: \
+must be one of "link" or "script"; received ${JSON.stringify(tag)}`)
+      }
+      const nmt = typeof others.nomodule
+      if (nmt !== 'boolean' && nmt !== 'undefined') {
+        this.error(`Invalid value for the \`nomodule\` option: \
+must be one of \`boolean\`, \`undefined\`; received ${JSON.stringify(others.nomodule)}`)
+      }
+    }
+    Object.values(entries).forEach(check)
+    const {
+      before = [],
+      after  = [],
+    } = externals || {}
+    before.forEach(check)
+    after.forEach(check)
   },
 
-  outputOptions({ dir, file: bundleFile, format }): null {
+  outputOptions({
+    dir,
+    file: bundleFile,
+    format,
+  }): null {
     if (!htmlFileName) {
-      let distDir = process.cwd();
+      let distDir = process.cwd()
       if (dir) {
-        distDir = path.resolve(distDir, dir);
+        distDir = path.resolve(distDir, dir)
       } else if (bundleFile) {
-        const bundleDir = path.dirname(bundleFile);
-        distDir = path.isAbsolute(bundleDir) ? bundleDir : path.resolve(distDir, bundleDir);
+        const bundleDir = path.dirname(bundleFile)
+        distDir = path.isAbsolute(bundleDir) ? bundleDir : path.resolve(distDir, bundleDir)
       }
       // Template is always a file path
-      htmlFileName = path.resolve(distDir, path.basename(template));
+      htmlFileName = path.resolve(distDir, path.basename(template))
       if (htmlFileName === path.resolve(template)) {
         this.error(
-          "Could't write the generated HTML to the source template, define one of the options: `file`, `output.file` or `output.dir`"
-        );
-      }
-    }
-    if (modules && nomodule) {
-      this.error('Options `modules` and `nomodule` cannot be set at the same time');
-    }
-    const modulesSupport = formatSupportsModules(format);
-    checkModulesOption(this, 'modules', format, modules && !modulesSupport);
-    checkModulesOption(this, 'nomodule', format, nomodule && modulesSupport);
-    return null;
+          "Could't write the generated HTML to the source template, \
+define one of the options: `file`, `output.file` or `output.dir`"
+        )
+      }
+    }
+    const modulesSupport = !!format && /^(esm?|module)$/.test(format)
+    const checkModules = (e: Entry | External) => {
+      if (e.type == 'module') {
+        if (e.tag === 'script' && e.nomodule) {
+          this.error('One or more entries or externals have \
+the `nomodule` option enabled and `type` set to "module"')
+        }
+        if (!modulesSupport) {
+          this.error(`One or more entries or externals have \
+the \`type\` option set to "module" but the \`output.format\` \
+is ${JSON.stringify(format)}, consider to use another format \
+or change the \`type\``)
+        }
+      }
+    }
+    Object.values(entries).forEach(checkModules)
+    const {
+      before = [],
+      after  = [],
+    } = externals || {}
+    before.forEach(checkModules)
+    after.forEach(checkModules)
+    return null
   },
 
   generateBundle(output, bundle): void {
     const data = this.cache.get<boolean>(Cache.templateIsFile)
       ? fs.readFileSync(template).toString()
-      : template;
+      : template
 
     const doc = parse(data, {
-      pre: true,
+      pre:    true,
       script: true,
-      style: true,
-    }) as HTMLElement & { valid: boolean };
+      style:  true,
+    })
     if (!doc.valid) {
-      this.error('Error parsing template');
-    }
-
-    const html = doc.querySelector('html');
+      this.error('Error parsing template')
+    }
+
+    const html = doc.querySelector('html')
     if (!html) {
-      this.error("The input template doesn't contain the `html` tag");
-    }
-
-    const head = getChildElement(html, 'head', false);
-    const body = getChildElement(html, 'body');
+      this.error("The input template doesn't contain the `html` tag")
+    }
+
+    const head = getChildElement(html, 'head', false)
+    const body = getChildElement(html, 'body')
 
     if (meta) {
-      const nodes = head.querySelectorAll('meta');
-      Object.entries(meta).forEach(([name, content]) => {
-        const oldMeta = nodes.find((n) => n.attributes.name === name);
-        const newMeta = new HTMLElement('meta', {}, `name="${name}" content="${content}"`);
+      const nodes = head.querySelectorAll('meta')
+      for (const [name, content] of Object.entries(meta)) {
+        const oldMeta = nodes.find(n => n.attributes.name === name)
+        const newMeta = new HTMLElement('meta', {}, `name="${name}" content="${content}"`)
         if (oldMeta) {
-          head.exchangeChild(oldMeta, newMeta);
+          head.exchangeChild(oldMeta, newMeta)
         } else {
-          addNewLine(head);
-          head.appendChild(newMeta);
+          addNewLine(head)
+          head.appendChild(newMeta)
         }
-      });
-    }
-
-    const { __favicons_output: favicons = [] } = output as IExtendedOptions;
-    favicons.forEach((f) => {
-      head.appendChild(new TextNode(f));
-      addNewLine(head);
-    });
+      }
+    }
+
+    // Inject favicons from the [rollup-plugin-favicons](https://github.com/mentaljam/rollup-plugin-favicons)
+    const {__favicons_output: favicons = []} = output as IExtendedOptions
+    for (const f of favicons) {
+      head.appendChild(new TextNode(f))
+      addNewLine(head)
+    }
 
     if (title) {
-      let node = head.querySelector('title');
+      let node = head.querySelector('title')
       if (!node) {
-        addNewLine(head);
-        node = new HTMLElement('title', {});
-        head.appendChild(node);
-      }
-      node.set_content(title);
+        addNewLine(head)
+        node = new HTMLElement('title', {})
+        head.appendChild(node)
+      }
+      node.set_content(title)
     }
 
     if (favicon) {
-      const nodes = head.querySelectorAll('link');
-      const rel = 'shortcut icon';
-      const oldLink = nodes.find((n) => n.attributes.rel === rel);
-      const fileName = path.basename(favicon);
-      const newLink = new HTMLElement('link', {}, `rel="${rel}" href="${fileName}"`);
+      const nodes    = head.querySelectorAll('link')
+      const rel      = 'shortcut icon'
+      const oldLink  = nodes.find(n => n.attributes.rel === rel)
+      const fileName = path.basename(favicon)
+      const newLink  = new HTMLElement('link', {}, `rel="${rel}" href="${fileName}"`)
       if (oldLink) {
-        head.exchangeChild(oldLink, newLink);
+        head.exchangeChild(oldLink, newLink)
       } else {
-        addNewLine(head);
-        head.appendChild(newLink);
+        addNewLine(head)
+        head.appendChild(newLink)
       }
       this.emitFile({
         fileName,
         source: fs.readFileSync(favicon),
-        type: 'asset',
-      });
-    }
-
-    const injectCSSandJS = injectCSSandJSFactory(head, body, modules, nomodule);
-    const processExternals = extrenalsProcessorFactory(injectCSSandJS, externals);
+        type:   'asset',
+      })
+    }
+
+    const appendNode = appendNodeFactory(this, head, body)
+
+    const processExternal = (e: External) => {
+      if (!e.tag) {
+        this.error('`tag` property must be defined explicitly for `externals`')
+      }
+      appendNode(e)
+    }
+    const {
+      before = [],
+      after  = [],
+    } = externals || {}
 
     // Inject externals before
-<<<<<<< HEAD
-    processExternals('before')
-=======
-    processExternals('before');
->>>>>>> f8dec9cc
+    before.forEach(processExternal)
 
     // Inject generated files
-    if (inject !== false) {
-      const files = Object.values(bundle);
-      const prefix = normalizePrefix(onlinePath);
-      // Now process all files and inject only entries and preload files
-      files.forEach((file) => {
-        const { fileName } = file;
-        const { ext } = path.parse(fileName);
-        const filePath = prefix + fileName;
-
-        const entryType = extensionToType(ext);
-        if (!isChunk(file)) {
-          if (entryType) injectCSSandJS(filePath, entryType, inject);
-          return;
+    if (inject) {
+      const prefix = normalizePrefix(onlinePath)
+      for (const file of Object.values(bundle)) {
+        const {name, fileName} = file
+        const filePath = prefix + fileName
+        const options  = name ? entries[name] : undefined
+        if (options || !isChunk(file) || file.isEntry) {
+          appendNode(options, filePath)
         }
-        if (file.isEntry && entryType) {
-          injectCSSandJS(filePath, entryType, inject);
-        }
-        if (!preload) return;
-        const { name } = file;
-        let normalizedPreload: PreloadChunkTypeRecord = {};
-        if (Array.isArray(preload)) {
-          preload.forEach(({ name, type, rel }) => {
-            normalizedPreload[name] = { type, rel };
-          });
-        } else normalizedPreload = preload;
-
-        if (name in normalizedPreload) {
-          const { rel, type } = normalizedPreload[name];
-          addNewLine(head);
-          head.appendChild(new HTMLElement('link', {}, `rel="${rel}" href="${filePath}" as="${type}"`));
-        }
-      });
-    }
+      }
+    }
+
     // Inject externals after
-<<<<<<< HEAD
-    processExternals('after')
-=======
-    processExternals('after');
->>>>>>> f8dec9cc
-
-    let source = '<!doctype html>\n' + doc.toString();
+    after.forEach(processExternal)
+
+    let source = '<!doctype html>\n' + doc.toString()
 
     if (minifyOptions) {
-      source = minify(source, minifyOptions);
+      source = minify(source, minifyOptions)
     }
 
     // `file` has been checked in the `outputOptions` hook
@@ -411,8 +340,8 @@
       fileName: path.basename(htmlFileName as string),
       source,
       type: 'asset',
-    });
+    })
   },
-});
-
-export default html2;+})
+
+export default html2